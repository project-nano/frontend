# Change Log

<<<<<<< HEAD
## [0.9.1] - 2019-04-30
=======
## [0.9.1] - 2019-05-06
>>>>>>> c71fcd6e

### Added

- Get media image

<<<<<<< HEAD
- Query/Add/Remove operate log
=======
- Add version and online manual link to footer
>>>>>>> c71fcd6e

### Changed

- Default landing page change to 'login.html'

- Add group info in session

## [0.8.2] - 2019-04-4

### Fixed

- Prompt an invalid dialog when removing ranges from an address pool

- Logout when deleting address pool/computing pool/storage pool

- Prompt an invalid dialog when removing a cell from computing pool

- Logout when deleting a media/disk image

- Logout when modify user/password

- Logout when deleting user

- Logout when removing role/group/group member

## [0.8.1] - 2019-03-21

### Added

- Check resource path

- Enable batch creating and deleting/modify guest name/modify image info

- Batch creating/deleting guest

- Modify user password

- Modify guest name

### Changed

- Locate resource using ABS path

- Adapt to new runnable implement

- Verify guest name before submit creating request

- Navigation menu change to the sidebar

- Update chartjs to v2.8

## [0.7.1] - 2018-12-11

### Added

- Role/Group/User management

- Session management

- Invoke system initial page when no user configured

- Enable reset system

- Add "legacy system" option when create new instance

- Add uptime to dashboard.html

## [0.6.1] - 2018-11-30

### Added

- Redirect address pool/range API

- Address pool/range management page

### Changed

- Address pool option when creating/modifing compute pool

## [0.5.1] - 2018-11-3

### Added

- Multi-language support

- Enable/Disable cell

- Enable failover option in compute pool

- Migrate instance

### Changed

- Optimize console output when starting module

## [0.4.1] - 2018-10-2

### Added

- Support storage pool management

- Modify compute pool

- Get compute cell info

- Standalone google materialize icons

- Mark instance lost status when cell stop/disconnected

- Add image id in list

### Fixed

- No response to click start or insert media button when no media available.

- Auto fresh page become slower after a long time running

- Deleted instance count in the dashboard

- Output message without clear previous info in the list

## [0.3.1] - 2018-8-29

### Added

- Create time of Instance

- Create/modify time of Image

- Snapshot management: create/ delete / revert

- Insert / eject media image

### Changed

- Enable instance funtions in instance monitor page

- Change cpu/memory usage to bar chart in dashboard/instance monitor

- Open new tab for monitor/snapshots/details of instances list

## 2018-8-17

### Added

- Support choose installed module when cloning from an image

- Enable change admin password/ create new admin/ disk auto resize/ data disk mount when Cloud-Init module installed

- Add auto fresh in instances.html

### Modified

- Optimize instances/cells auto refresh, interval reduced to 5 seconds

- Fixed: multiple image names displayed when starting with media

## 2018-8-7

### Modified

- Display instance address/container cell in instances/instance_list

- Display VNC address/secret in detail page

## 2018-8-6

### Modified

- Add auto fresh switch in cell/instance list

## [0.2.1] - 2018-7-31

### Added

- Doc: Modify core/memory/disk size, shrink disk, set/get password

- Forward Request: Modify core/memory/disk size, shrink disk, set/get password

- Add guest modify page: instance_detail.html

## [0.1.2] - 2018-7-25

### Modified

- Version output

- Disk image upload and download

- Add auto refresh to compute_cells.html and instance_list.html
<|MERGE_RESOLUTION|>--- conflicted
+++ resolved
@@ -1,207 +1,203 @@
-# Change Log
-
-<<<<<<< HEAD
-## [0.9.1] - 2019-04-30
-=======
-## [0.9.1] - 2019-05-06
->>>>>>> c71fcd6e
-
-### Added
-
-- Get media image
-
-<<<<<<< HEAD
-- Query/Add/Remove operate log
-=======
-- Add version and online manual link to footer
->>>>>>> c71fcd6e
-
-### Changed
-
-- Default landing page change to 'login.html'
-
-- Add group info in session
-
-## [0.8.2] - 2019-04-4
-
-### Fixed
-
-- Prompt an invalid dialog when removing ranges from an address pool
-
-- Logout when deleting address pool/computing pool/storage pool
-
-- Prompt an invalid dialog when removing a cell from computing pool
-
-- Logout when deleting a media/disk image
-
-- Logout when modify user/password
-
-- Logout when deleting user
-
-- Logout when removing role/group/group member
-
-## [0.8.1] - 2019-03-21
-
-### Added
-
-- Check resource path
-
-- Enable batch creating and deleting/modify guest name/modify image info
-
-- Batch creating/deleting guest
-
-- Modify user password
-
-- Modify guest name
-
-### Changed
-
-- Locate resource using ABS path
-
-- Adapt to new runnable implement
-
-- Verify guest name before submit creating request
-
-- Navigation menu change to the sidebar
-
-- Update chartjs to v2.8
-
-## [0.7.1] - 2018-12-11
-
-### Added
-
-- Role/Group/User management
-
-- Session management
-
-- Invoke system initial page when no user configured
-
-- Enable reset system
-
-- Add "legacy system" option when create new instance
-
-- Add uptime to dashboard.html
-
-## [0.6.1] - 2018-11-30
-
-### Added
-
-- Redirect address pool/range API
-
-- Address pool/range management page
-
-### Changed
-
-- Address pool option when creating/modifing compute pool
-
-## [0.5.1] - 2018-11-3
-
-### Added
-
-- Multi-language support
-
-- Enable/Disable cell
-
-- Enable failover option in compute pool
-
-- Migrate instance
-
-### Changed
-
-- Optimize console output when starting module
-
-## [0.4.1] - 2018-10-2
-
-### Added
-
-- Support storage pool management
-
-- Modify compute pool
-
-- Get compute cell info
-
-- Standalone google materialize icons
-
-- Mark instance lost status when cell stop/disconnected
-
-- Add image id in list
-
-### Fixed
-
-- No response to click start or insert media button when no media available.
-
-- Auto fresh page become slower after a long time running
-
-- Deleted instance count in the dashboard
-
-- Output message without clear previous info in the list
-
-## [0.3.1] - 2018-8-29
-
-### Added
-
-- Create time of Instance
-
-- Create/modify time of Image
-
-- Snapshot management: create/ delete / revert
-
-- Insert / eject media image
-
-### Changed
-
-- Enable instance funtions in instance monitor page
-
-- Change cpu/memory usage to bar chart in dashboard/instance monitor
-
-- Open new tab for monitor/snapshots/details of instances list
-
-## 2018-8-17
-
-### Added
-
-- Support choose installed module when cloning from an image
-
-- Enable change admin password/ create new admin/ disk auto resize/ data disk mount when Cloud-Init module installed
-
-- Add auto fresh in instances.html
-
-### Modified
-
-- Optimize instances/cells auto refresh, interval reduced to 5 seconds
-
-- Fixed: multiple image names displayed when starting with media
-
-## 2018-8-7
-
-### Modified
-
-- Display instance address/container cell in instances/instance_list
-
-- Display VNC address/secret in detail page
-
-## 2018-8-6
-
-### Modified
-
-- Add auto fresh switch in cell/instance list
-
-## [0.2.1] - 2018-7-31
-
-### Added
-
-- Doc: Modify core/memory/disk size, shrink disk, set/get password
-
-- Forward Request: Modify core/memory/disk size, shrink disk, set/get password
-
-- Add guest modify page: instance_detail.html
-
-## [0.1.2] - 2018-7-25
-
-### Modified
-
-- Version output
-
-- Disk image upload and download
-
-- Add auto refresh to compute_cells.html and instance_list.html
+# Change Log
+
+## [0.9.1] - 2019-05-06
+
+### Added
+
+- Get media image
+
+- Query/Add/Remove operate log
+
+- Add version and online manual link to footer
+
+### Changed
+
+- Default landing page change to 'login.html'
+
+- Add group info in session
+
+- Bind resources to current user/group: Create instance/upload&build images
+
+## [0.8.2] - 2019-04-4
+
+### Fixed
+
+- Prompt an invalid dialog when removing ranges from an address pool
+
+- Logout when deleting address pool/computing pool/storage pool
+
+- Prompt an invalid dialog when removing a cell from computing pool
+
+- Logout when deleting a media/disk image
+
+- Logout when modify user/password
+
+- Logout when deleting user
+
+- Logout when removing role/group/group member
+
+## [0.8.1] - 2019-03-21
+
+### Added
+
+- Check resource path
+
+- Enable batch creating and deleting/modify guest name/modify image info
+
+- Batch creating/deleting guest
+
+- Modify user password
+
+- Modify guest name
+
+### Changed
+
+- Locate resource using ABS path
+
+- Adapt to new runnable implement
+
+- Verify guest name before submit creating request
+
+- Navigation menu change to the sidebar
+
+- Update chartjs to v2.8
+
+## [0.7.1] - 2018-12-11
+
+### Added
+
+- Role/Group/User management
+
+- Session management
+
+- Invoke system initial page when no user configured
+
+- Enable reset system
+
+- Add "legacy system" option when create new instance
+
+- Add uptime to dashboard.html
+
+## [0.6.1] - 2018-11-30
+
+### Added
+
+- Redirect address pool/range API
+
+- Address pool/range management page
+
+### Changed
+
+- Address pool option when creating/modifing compute pool
+
+## [0.5.1] - 2018-11-3
+
+### Added
+
+- Multi-language support
+
+- Enable/Disable cell
+
+- Enable failover option in compute pool
+
+- Migrate instance
+
+### Changed
+
+- Optimize console output when starting module
+
+## [0.4.1] - 2018-10-2
+
+### Added
+
+- Support storage pool management
+
+- Modify compute pool
+
+- Get compute cell info
+
+- Standalone google materialize icons
+
+- Mark instance lost status when cell stop/disconnected
+
+- Add image id in list
+
+### Fixed
+
+- No response to click start or insert media button when no media available.
+
+- Auto fresh page become slower after a long time running
+
+- Deleted instance count in the dashboard
+
+- Output message without clear previous info in the list
+
+## [0.3.1] - 2018-8-29
+
+### Added
+
+- Create time of Instance
+
+- Create/modify time of Image
+
+- Snapshot management: create/ delete / revert
+
+- Insert / eject media image
+
+### Changed
+
+- Enable instance funtions in instance monitor page
+
+- Change cpu/memory usage to bar chart in dashboard/instance monitor
+
+- Open new tab for monitor/snapshots/details of instances list
+
+## 2018-8-17
+
+### Added
+
+- Support choose installed module when cloning from an image
+
+- Enable change admin password/ create new admin/ disk auto resize/ data disk mount when Cloud-Init module installed
+
+- Add auto fresh in instances.html
+
+### Modified
+
+- Optimize instances/cells auto refresh, interval reduced to 5 seconds
+
+- Fixed: multiple image names displayed when starting with media
+
+## 2018-8-7
+
+### Modified
+
+- Display instance address/container cell in instances/instance_list
+
+- Display VNC address/secret in detail page
+
+## 2018-8-6
+
+### Modified
+
+- Add auto fresh switch in cell/instance list
+
+## [0.2.1] - 2018-7-31
+
+### Added
+
+- Doc: Modify core/memory/disk size, shrink disk, set/get password
+
+- Forward Request: Modify core/memory/disk size, shrink disk, set/get password
+
+- Add guest modify page: instance_detail.html
+
+## [0.1.2] - 2018-7-25
+
+### Modified
+
+- Version output
+
+- Disk image upload and download
+
+- Add auto refresh to compute_cells.html and instance_list.html